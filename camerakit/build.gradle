apply plugin: 'com.android.library'
apply plugin: 'com.novoda.bintray-release'

ext {
    PUBLISH_GROUP_ID = 'com.wonderkiln'
    PUBLISH_ARTIFACT_ID = 'camerakit'
    PUBLISH_VERSION = '0.11.0'
}

android {
<<<<<<< HEAD
    compileSdkVersion 26
    buildToolsVersion '26.0.1'

=======
    compileSdkVersion 25
    buildToolsVersion '25.0.2'
    lintOptions {
        abortOnError false
    }
>>>>>>> efff37db
    defaultConfig {
        minSdkVersion 15
        targetSdkVersion 26
        versionName project.ext.PUBLISH_VERSION
    }
    lintOptions {
        abortOnError false
    }
    buildTypes {
        release {
            minifyEnabled false
            proguardFiles getDefaultProguardFile('proguard-android.txt'), 'proguard-rules.pro'
        }
    }
    sourceSets {
        main.java.srcDirs += 'src/main/base'
        main.java.srcDirs += 'src/main/api16'
        main.java.srcDirs += 'src/main/api21'
        main.java.srcDirs += 'src/main/types'
        main.java.srcDirs += 'src/main/utils'
    }
}

dependencies {
    compile 'com.android.support:appcompat-v7:26.1.0'
    compile 'com.android.support:exifinterface:26.1.0'

    implementation 'android.arch.lifecycle:runtime:1.0.0'
    implementation 'android.arch.lifecycle:extensions:1.0.0-beta1'
    annotationProcessor 'android.arch.lifecycle:compiler:1.0.0-beta1'
}

publish {
    userOrg = 'wonderkiln'
    uploadName = 'CameraKit-Android'
    groupId = project.ext.PUBLISH_GROUP_ID
    artifactId = project.ext.PUBLISH_ARTIFACT_ID
    version = project.ext.PUBLISH_VERSION
    description = ''
}

apply from: 'https://raw.githubusercontent.com/blundell/release-android-library/master/android-release-aar.gradle'
<|MERGE_RESOLUTION|>--- conflicted
+++ resolved
@@ -8,17 +8,8 @@
 }
 
 android {
-<<<<<<< HEAD
     compileSdkVersion 26
     buildToolsVersion '26.0.1'
-
-=======
-    compileSdkVersion 25
-    buildToolsVersion '25.0.2'
-    lintOptions {
-        abortOnError false
-    }
->>>>>>> efff37db
     defaultConfig {
         minSdkVersion 15
         targetSdkVersion 26
