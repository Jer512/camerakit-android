package com.wonderkiln.camerakit;

import android.os.Bundle;
import android.support.annotation.NonNull;

public class CameraKitEvent {

    public static final String TYPE_ERROR = "CameraKitError";

    public static final String TYPE_CAMERA_OPEN = "CKCameraOpenedEvent";
    public static final String TYPE_CAMERA_CLOSE = "CKCameraStoppedEvent";

    public static final String TYPE_FACING_CHANGED = "CKFacingChangedEvent";
    public static final String TYPE_FLASH_CHANGED = "CKFlashChangedEvent";

    public static final String TYPE_IMAGE_CAPTURED = "CKImageCapturedEvent";
    public static final String TYPE_VIDEO_CAPTURED = "CKVideoCapturedEvent";

<<<<<<< HEAD
    public static final String TYPE_TEXT_DETECTED = "CKTextDetectedEvent";
=======
    public static final String TYPE_FOCUS_MOVED = "CKFocusMovedEvent";
>>>>>>> e9867a13

    private String type;
    private String message;

    private Bundle data;

    private CameraKitEvent() {
    }

    CameraKitEvent(@NonNull String type) {
        this.type = type;
        data = new Bundle();
    }

    protected void setMessage(String message) {
        this.message = message;
    }

    @NonNull
    public String getType() {
        return type;
    }

    @NonNull
    public String getMessage() {
        if (message != null) {
            return message;
        }

        return "";
    }

    @NonNull
    public Bundle getData() {
        if (data != null) {
            return data;
        }

        return new Bundle();
    }

    @Override
    public String toString() {
        return String.format("%s: %s", getType(), getMessage());
    }

}<|MERGE_RESOLUTION|>--- conflicted
+++ resolved
@@ -16,11 +16,9 @@
     public static final String TYPE_IMAGE_CAPTURED = "CKImageCapturedEvent";
     public static final String TYPE_VIDEO_CAPTURED = "CKVideoCapturedEvent";
 
-<<<<<<< HEAD
+    public static final String TYPE_FOCUS_MOVED = "CKFocusMovedEvent";
+
     public static final String TYPE_TEXT_DETECTED = "CKTextDetectedEvent";
-=======
-    public static final String TYPE_FOCUS_MOVED = "CKFocusMovedEvent";
->>>>>>> e9867a13
 
     private String type;
     private String message;
