--- conflicted
+++ resolved
@@ -79,13 +79,10 @@
     private int mVideoBitRate;
 
     private Handler mHandler = new Handler();
-
-<<<<<<< HEAD
     private FrameProcessingRunnable mFrameProcessor;
-=======
+
     private float zoom = 0;
     private int defaultZoomPercent = -1;
->>>>>>> e9867a13
 
     private VideoCapturedCallback mVideoCallback;
 
@@ -259,7 +256,6 @@
     }
 
     @Override
-<<<<<<< HEAD
     void setZoom(@Zoom int zoom) {
         this.mZoom = zoom;
     }
@@ -270,8 +266,6 @@
     }
 
     @Override
-=======
->>>>>>> e9867a13
     void setVideoQuality(int videoQuality) {
         this.mVideoQuality = videoQuality;
     }
