apply plugin: 'com.android.application'

android {
<<<<<<< HEAD
    compileSdkVersion 26
    buildToolsVersion '26.0.1'
=======
    compileSdkVersion 25
    buildToolsVersion "25.0.2"
    lintOptions {
        abortOnError false
    }
>>>>>>> efff37db
    defaultConfig {
        applicationId 'com.wonderkiln.camerakit.demo'
        minSdkVersion 15
        targetSdkVersion 26
        versionCode 4
        versionName '1.0.3'
    }
    lintOptions {
        abortOnError false
    }
    buildTypes {
        release {
            minifyEnabled false
            proguardFiles getDefaultProguardFile('proguard-android.txt'), 'proguard-rules.pro'
        }
    }
}

dependencies {
    compile project(':camerakit')
    compile 'com.android.support:appcompat-v7:26.1.0'
    compile 'com.jakewharton:butterknife:8.6.0'
    annotationProcessor 'com.jakewharton:butterknife-compiler:8.6.0'
}<|MERGE_RESOLUTION|>--- conflicted
+++ resolved
@@ -1,16 +1,8 @@
 apply plugin: 'com.android.application'
 
 android {
-<<<<<<< HEAD
     compileSdkVersion 26
     buildToolsVersion '26.0.1'
-=======
-    compileSdkVersion 25
-    buildToolsVersion "25.0.2"
-    lintOptions {
-        abortOnError false
-    }
->>>>>>> efff37db
     defaultConfig {
         applicationId 'com.wonderkiln.camerakit.demo'
         minSdkVersion 15
